#!/usr/bin/env python
# -*- coding: utf-8 -*-

import os
import sys

try:
    from setuptools import setup
except ImportError:
    from distutils.core import setup

# different source folders
version_info = sys.version_info[:2]
source_folder = "py" + str(version_info[0]) + str(version_info[1])
if not os.path.exists(source_folder):
    raise EnvironmentError("unsupported version of Python, looking for " + repr(source_folder))

requirements = [
    # no external requirements
]

test_requirements = [
    'nose',
]

setup(
<<<<<<< HEAD
    name='bacpypes',
=======
    name="bacpypes",
>>>>>>> ea3f40b6
    version="0.13.6",
    description="Testing multiple versions of python",
    long_description="This is a long line of text",
    author="Joel Bender",
    author_email="joel@carrickbender.com",
    url="https://github.com/JoelBender/bacpypes",
    packages=[
        'bacpypes',
    ],
    package_dir={
        'bacpypes': os.path.join(source_folder, 'bacpypes'),
    },
    include_package_data=True,
    install_requires=requirements,
    license="MIT",
    zip_safe=False,
    classifiers=[
        'Development Status :: 2 - Pre-Alpha',
        'Intended Audience :: Developers',
        'License :: OSI Approved :: BSD License',
        'Natural Language :: English',
        "Programming Language :: Python :: 2",
        'Programming Language :: Python :: 2.5',
        'Programming Language :: Python :: 2.7',
        'Programming Language :: Python :: 3',
        'Programming Language :: Python :: 3.4',
    ],
    test_suite='nose.collector',
    tests_require=test_requirements
)<|MERGE_RESOLUTION|>--- conflicted
+++ resolved
@@ -24,12 +24,8 @@
 ]
 
 setup(
-<<<<<<< HEAD
-    name='bacpypes',
-=======
     name="bacpypes",
->>>>>>> ea3f40b6
-    version="0.13.6",
+    version="0.13.7",
     description="Testing multiple versions of python",
     long_description="This is a long line of text",
     author="Joel Bender",
